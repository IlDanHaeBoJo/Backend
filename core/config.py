--- conflicted
+++ resolved
@@ -2,10 +2,7 @@
 import logging
 from pathlib import Path
 from dotenv import load_dotenv
-<<<<<<< HEAD
-=======
 from datetime import datetime
->>>>>>> 835e72a7
 from sqlalchemy.ext.asyncio import create_async_engine, AsyncSession
 from sqlalchemy.orm import sessionmaker, declarative_base
 from pathlib import Path
@@ -29,10 +26,7 @@
     ALGORITHM: str = os.getenv("ALGORITHM", "HS256")
     ACCESS_TOKEN_EXPIRE_MINUTES: int = int(os.getenv("ACCESS_TOKEN_EXPIRE_MINUTES", 30))
     REFRESH_TOKEN_EXPIRE_MINUTES: int = int(os.getenv("REFRESH_TOKEN_EXPIRE_MINUTES", 60 * 24 * 7))
-<<<<<<< HEAD
-=======
     VERIFICATION_CODE_EXPIRE_MINUTES: int = int(os.getenv("VERIFICATION_CODE_EXPIRE_MINUTES", 5)) # 본인 확인 코드 만료 시간 (분)
->>>>>>> 835e72a7
     
     # Google Cloud 설정
     GOOGLE_APPLICATION_CREDENTIALS: str = os.getenv("GOOGLE_APPLICATION_CREDENTIALS", "")
@@ -62,8 +56,6 @@
 
     # CORS 설정
     FRONTEND_ORIGINS: list[str] = os.getenv("FRONTEND_ORIGINS", "").split(",")
-<<<<<<< HEAD
-=======
 
     # 이메일 설정
     MAIL_USERNAME: str = os.getenv("MAIL_USERNAME", "")
@@ -76,7 +68,6 @@
     MAIL_SSL_TLS: bool = os.getenv("MAIL_SSL_TLS", "false").lower() == "true"
     USE_CREDENTIALS: bool = os.getenv("USE_CREDENTIALS", "true").lower() == "true"
     VALIDATE_CERTS: bool = os.getenv("VALIDATE_CERTS", "true").lower() == "true"
->>>>>>> 835e72a7
     
     def __init__(self):
         """설정 초기화 및 검증"""
@@ -94,14 +85,11 @@
         # 필수 데이터베이스 URL 검증
         if not self.DATABASE_URL:
             raise ValueError("DATABASE_URL이 설정되지 않았습니다.")
-<<<<<<< HEAD
-=======
         
         # 이메일 설정 검증 (필요에 따라 추가)
         if self.USE_CREDENTIALS and (not self.MAIL_USERNAME or not self.MAIL_PASSWORD or not self.MAIL_SERVER or not self.MAIL_FROM):
             print("경고: 이메일 전송을 위한 MAIL_USERNAME, MAIL_PASSWORD, MAIL_SERVER, MAIL_FROM 환경 변수가 설정되지 않았습니다.")
 
->>>>>>> 835e72a7
         print(self.FRONTEND_ORIGINS)
     @property
     def is_production(self) -> bool:
