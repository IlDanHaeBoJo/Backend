--- conflicted
+++ resolved
@@ -26,13 +26,10 @@
     def __init__(self):
         # 사용자별 세션 관리
         self.user_sessions: Dict[str, Dict] = {}
-<<<<<<< HEAD
         # 평가 세션 ID 관리
         self.user_evaluation_sessions: Dict[str, str] = {}  # user_id -> session_id
-=======
         # CPX 평가 서비스 (LangGraph 버전)
         self.cpx_evaluator = LangGraphEvaluationService()
->>>>>>> 5f4070db
     
     def get_user_session(self, user_id: str) -> Dict[str, Any]:
         """사용자 세션 가져오기 또는 생성"""
@@ -235,9 +232,6 @@
         
         return text
     
-<<<<<<< HEAD
-    async def _generate_ai_response(self, user_id: str, user_text: str, audio_file_path: str = None) -> Dict[str, Any]:
-=======
     async def _perform_automatic_evaluation(self, user_id: str, session: Dict) -> Dict:
         """대화 종료 시 자동 CPX 평가 실행"""
         try:
@@ -294,7 +288,6 @@
             }
     
     async def _generate_ai_response(self, user_id: str, user_text: str) -> Dict[str, Any]:
->>>>>>> 5f4070db
         """AI 응답 생성 (시나리오 기반)"""
         try:
             # 세션 정보 가져오기
@@ -348,26 +341,6 @@
             if conversation_ended:
                 response_data["type"] = "conversation_ended"
                 response_data["avatar_action"] = "goodbye"
-<<<<<<< HEAD
-                response_data["message"] = "진료가 완료되었습니다. 세션이 곧 종료됩니다."
-                print(f"🏁 [{user_id}] 대화 종료 - 음성 처리를 중단합니다")
-                
-                # 평가 세션 종료 및 결과 생성
-                if user_id in audio_processor.user_evaluation_sessions:
-                    session_id = audio_processor.user_evaluation_sessions[user_id]
-                    print(f"📊 [{user_id}] 평가 세션 종료 및 결과 생성 시작...")
-                    evaluation_result = await service_manager.evaluation_service.end_evaluation_session(
-                        session_id
-                    )
-                    response_data["evaluation_summary"] = {
-                        "session_id": session_id,
-                        "total_interactions": evaluation_result.get("total_interactions", 0),
-                        "duration": evaluation_result.get("duration_minutes", 0),
-                        "scores": evaluation_result.get("scores", {})
-                    }
-                    # 평가 세션 정리
-                    del audio_processor.user_evaluation_sessions[user_id]
-=======
                 response_data["message"] = "진료가 완료되었습니다. 평가를 진행하겠습니다."
                 print(f"🏁 [{user_id}] 대화 종료 - 자동 평가 시작")
                 
@@ -379,7 +352,6 @@
                 except Exception as eval_error:
                     print(f"❌ [{user_id}] 자동 평가 오류: {eval_error}")
                     response_data["evaluation_error"] = str(eval_error)
->>>>>>> 5f4070db
             
             return response_data
             
