"""
🏥 CPX Virtual Standardized Patient System
의과대학 CPX 실기시험용 가상 표준화 환자 시스템

FastAPI 기반 실시간 음성 AI 서버
- Google Cloud Speech-to-Text (STT)
- Google Cloud Text-to-Speech (TTS)
- GPT-4o 기반 환자 역할 연기
- ChromaDB 벡터 검색 (RAG)
"""

import logging
from contextlib import asynccontextmanager
from dotenv import load_dotenv 

from fastapi import FastAPI
from fastapi.middleware.cors import CORSMiddleware

from core.config import settings
from core.startup import service_manager
<<<<<<< HEAD
from routes import admin_notices, api, student_notices, websocket, auth, cpx, attachments, user_management 
from utils.logging_config import setup_logging
=======
from routes import admin_notices, api, student_notices, websocket, auth, cpx, attachments, user_management, privacy, cpx_details_test

logger = logging.getLogger(__name__)
>>>>>>> fd13a1c4

# 환경변수 로드 (uvicorn이 별도 프로세스로 실행될 때를 대비)
load_dotenv()

# 로깅 설정 (SQLAlchemy INFO 로그 제거)
setup_logging(log_level=settings.LOG_LEVEL)
logger = logging.getLogger(__name__)

@asynccontextmanager
async def lifespan(app: FastAPI):
    """애플리케이션 생명주기 관리"""
    # 시작 시
    logger.info("🚀 CPX 시스템 시작 중...")
    await service_manager.initialize_services()
    logger.info("✅ CPX 시스템 준비 완료!")
    
    yield
    
    # 종료 시
    logger.info("🛑 CPX 시스템 종료 중...")
    await service_manager.shutdown()
    logger.info("✅ CPX 시스템 종료 완료")

# FastAPI 앱 생성
app = FastAPI(
    title="CPX Virtual Standardized Patient",
    description="""
    🏥 **의과대학 CPX 실기시험용 가상 표준화 환자 시스템**
    
    ## 🎯 주요 기능
    - 실시간 음성 인식 및 응답 (한국어)
    - 54종 CPX 케이스별 환자 역할 연기
    - AI 기반 자연스러운 환자 반응
    - 의학 용어 특화 STT/TTS
    - 평가 및 피드백 시스템
    
    ## 🔧 기술 스택
    - **STT**: Google Cloud Speech-to-Text
    - **TTS**: Google Cloud Text-to-Speech (한국어 Neural2-A)
    - **LLM**: GPT-4o (환자 역할 연기)
    - **Vector DB**: ChromaDB (의학 지식 RAG)
    - **Framework**: FastAPI + WebSocket
    """,
    version="1.0.0",
    lifespan=lifespan
)

# CORS 설정
app.add_middleware(
    CORSMiddleware,
    allow_origins=["http://localhost:3000", "http://127.0.0.1:3000", "*"],  # React 개발 서버 허용
    allow_credentials=True,
    allow_methods=["GET", "POST", "PUT", "DELETE", "OPTIONS", "HEAD"],
    allow_headers=["*"],
    expose_headers=["*"]
)

# 라우터 등록
app.include_router(api.router, tags=["API"])
app.include_router(websocket.router, tags=["WebSocket"])
app.include_router(auth.router, prefix="/auth", tags=["Auth"]) # Auth 라우터 추가
app.include_router(cpx.router) # CPX 학생용 라우터 포함
app.include_router(cpx.admin_router) # CPX 관리자용 라우터 포함
app.include_router(admin_notices.router, tags=["관리자용 공지사항"])
app.include_router(student_notices.router, tags=["학생용 공지사항"])
app.include_router(attachments.router, tags=["첨부파일"])
app.include_router(user_management.router) # 사용자 관리 라우터 추가
app.include_router(privacy.router)
app.include_router(cpx_details_test.router)


if __name__ == "__main__":
    import uvicorn
    
    logger.info(f"🌐 서버 시작: http://{settings.HOST}:{settings.PORT}")
    
    uvicorn.run(
        "main:app",
        host=settings.HOST,
        port=settings.PORT,
        reload=settings.DEBUG,
        log_level=settings.LOG_LEVEL.lower()
    )<|MERGE_RESOLUTION|>--- conflicted
+++ resolved
@@ -18,14 +18,10 @@
 
 from core.config import settings
 from core.startup import service_manager
-<<<<<<< HEAD
-from routes import admin_notices, api, student_notices, websocket, auth, cpx, attachments, user_management 
-from utils.logging_config import setup_logging
-=======
+
 from routes import admin_notices, api, student_notices, websocket, auth, cpx, attachments, user_management, privacy, cpx_details_test
 
 logger = logging.getLogger(__name__)
->>>>>>> fd13a1c4
 
 # 환경변수 로드 (uvicorn이 별도 프로세스로 실행될 때를 대비)
 load_dotenv()
