--- conflicted
+++ resolved
@@ -52,27 +52,6 @@
 SAMPLE_RATE = 16000
 MAX_DURATION = 10.0
 
-<<<<<<< HEAD
-AUGMENTATION = Compose([
-    RoomSimulator(p=0.20 * 0.7),
-    HighPassFilter(min_cutoff_freq=60, max_cutoff_freq=120, p=0.15 * 0.7),
-    LowPassFilter(min_cutoff_freq=3500, max_cutoff_freq=6000, p=0.15 * 0.7),
-
-    AddGaussianNoise(min_amplitude=0.001, max_amplitude=0.006 if 0.7<1 else 0.008, p=0.35 * 0.7),
-    Gain(min_gain_in_db=-2.0 if 0.7<1 else -3.0,
-        max_gain_in_db= 2.0 if 0.7<1 else  3.0, p=0.35 * 0.7),
-
-    Shift(min_shift=-0.03 if 0.7<1 else -0.05,
-        max_shift= 0.03 if 0.7<1 else  0.05, p=0.35 * 0.7),
-
-    # 가벼운 프로소디(선택)
-    PitchShift(min_semitones=-1, max_semitones=1, p=0.20 * 0.7),
-    TimeStretch(min_rate=0.98 if 0.7<1 else 0.97,
-                max_rate=1.02 if 0.7<1 else 1.03, p=0.15 * 0.7),
-
-])
-=======
->>>>>>> 511174b4
 
 # Character Vocabulary 로드
 try:
@@ -245,13 +224,7 @@
     
     max_adv = 0.05
     warmup_epochs = 1.0
-<<<<<<< HEAD
-    warmup_frac = 0.1           # 전체 스텝의 10%만 웜업
-    warmup_steps = max(1, int(total_steps * warmup_frac))
-    global_step = 0
-=======
     class_weights = torch.tensor([2.0, 1.5, 0.7], dtype=torch.float32).to(device)
->>>>>>> 511174b4
 
 
     for epoch in range(num_epochs):
@@ -259,21 +232,6 @@
         
         # 훈련
         model.train()
-<<<<<<< HEAD
-        train_loss = 0.0
-
-        progress_bar = tqdm(train_loader, desc=f"Epoch {epoch+1} Training")
-        for step, batch in enumerate(progress_bar):
-            if global_step < warmup_steps:
-                adv_lambda = max_adv * (global_step / warmup_steps)
-            else:
-                adv_lambda = max_adv
-            
-            global_step += 1
-            
-            optimizer.zero_grad()
-            
-=======
         train_loss = 0
         optimizer.zero_grad()
 
@@ -283,24 +241,16 @@
             total_warmup_steps = warmup_epochs * len(train_loader)
             progress = min(1.0, current_step / total_warmup_steps)
             current_adv_lambda = max_adv * progress
->>>>>>> 511174b4
             
             outputs = model(
                 input_values=batch['input_values'].to(device),
                 attention_mask=batch['attention_mask'].to(device),
                 labels=batch['labels'].to(device),
-<<<<<<< HEAD
-                content_labels=None,
-                content_labels_lengths=None,
-                adv_lambda=adv_lambda,
-                speaker_ids=batch['speaker_ids'].to(device)
-=======
                 content_labels=batch['content_labels'].to(device),
                 content_labels_lengths=batch['content_labels_lengths'].to(device),
                 adv_lambda=current_adv_lambda,
                 speaker_ids=batch['speaker_ids'].to(device),
                 class_weights = class_weights
->>>>>>> 511174b4
             )
             
             loss = outputs['loss']
