import torch
import torch.nn as nn
from torch.nn import functional as F
from transformers import Wav2Vec2ForSequenceClassification
from adversary import ContentAdversary, SpeakerAdversary, AttentivePool
import json

with open('char_to_id.json', 'r', encoding='utf-8') as f:
    CHAR2ID = json.load(f)
    CTC_BLANK_ID = CHAR2ID["<ctc_blank>"]

class custom_Wav2Vec2ForEmotionClassification(Wav2Vec2ForSequenceClassification):
    def __init__(self, config):
        super().__init__(config)
        self.adversary = ContentAdversary(
            input_size=config.hidden_size, 
            num_chars=config.char_vocab_size 
        )
        self.speaker_adversary = SpeakerAdversary(
            input_size = config.hidden_size,
            num_speakers = config.num_speakers
        )
        self.pooler = AttentivePool(config.hidden_size)
        self.stats_projector = nn.Linear(2 * config.hidden_size,  # 2D -> D
                                   config.hidden_size)

    def forward(
        self,
        input_values,
        attention_mask=None,
        output_attentions=None,
        output_hidden_states=None,
        labels=None,
        content_labels=None, 
        content_labels_lengths=None,
        adv_lambda=1.0,
        speaker_ids=None,
        class_weights = None,
    ):
        outputs = self.wav2vec2(
            input_values,
            attention_mask=attention_mask,
            output_attentions=output_attentions,
            output_hidden_states=output_hidden_states,
            return_dict=True,
        )

        hidden_states = outputs.last_hidden_state

        # 1. 감정 분류
        # pooled_output = torch.mean(hidden_states, dim=1)
        # if hasattr(self, 'projector'):
        #     pooled_output = self.projector(pooled_output)
        pooled_output = self.pooler(hidden_states)
        pooled_output = self.stats_projector(pooled_output)
        pooled_output = self.projector(pooled_output)
        emotion_logits = self.classifier(pooled_output)

        # 2. 내용 분류 (적대자)
        # adversary_logits = self.adversary(hidden_states, adv_lambda)
        # spk_logits = self.speaker_adversary(hidden_states, adv_lambda)
        adversary_logits = None
        spk_logits = None
        loss = None
<<<<<<< HEAD

        # if labels is not None and content_labels is not None:
        #     # 3. 손실 계산
        #     loss_emotion_fct = nn.CrossEntropyLoss()
        #     loss_emotion = loss_emotion_fct(emotion_logits.view(-1, self.config.num_labels), labels.view(-1))
            
        #     # CTCLoss 사용
        #     loss_adversary_fct = nn.CTCLoss(blank=CTC_BLANK_ID, reduction='mean', zero_infinity=True)
=======
        if labels is not None and content_labels is not None:
            # 3. 손실 계산
            loss_emotion_fct = nn.CrossEntropyLoss(weight = class_weights)
            loss_emotion = loss_emotion_fct(emotion_logits.view(-1, self.config.num_labels), labels.view(-1))
>>>>>>> 511174b4
            
        #     log_probs = nn.functional.log_softmax(adversary_logits, dim=-1).transpose(0, 1)
            
        #     # Wav2Vec2 모델의 내장 함수를 사용하여 정확한 다운샘플링 후 길이 계산
        #     if attention_mask is not None:
        #         # 원본 오디오 길이에 대한 attention mask를 기반으로 실제 오디오 길이를 계산
        #         raw_input_lengths = torch.sum(attention_mask, dim=1).to(torch.long)
        #         # 모델의 내부 함수를 호출하여 다운샘플링된 후의 길이를 얻음
        #         input_lengths = self.wav2vec2._get_feat_extract_output_lengths(raw_input_lengths)
        #     else:
        #         # attention_mask가 없는 경우, 모든 시퀀스가 최대 길이라고 가정
        #         input_lengths = torch.full(
        #             size=(hidden_states.shape[0],), fill_value=hidden_states.shape[1], device=hidden_states.device
        #         )
            
        #     loss_adversary = loss_adversary_fct(
        #         log_probs, 
        #         content_labels, 
        #         input_lengths, 
        #         content_labels_lengths
        #     )
            
        #     loss = loss_emotion + adv_lambda * loss_adversary

        #     if speaker_ids is not None:
        #         loss_spk = F.cross_entropy(spk_logits, speaker_ids)
        #         loss += adv_lambda * loss_spk

        # return {
        #     "loss": loss,
        #     "emotion_logits": emotion_logits,
        #     "adversary_logits": adversary_logits,
        # }

        if labels is not None:
            loss_emotion_fct = nn.CrossEntropyLoss()
            loss_emotion = loss_emotion_fct(
                emotion_logits.view(-1, self.config.num_labels), labels.view(-1)
            )
            loss = loss_emotion

        if adv_lambda > 0.0 and content_labels is not None:
            adversary_logits = self.adversary(hidden_states, adv_lambda)
            log_probs = F.log_softmax(adversary_logits, dim=-1).transpose(0, 1)
            if attention_mask is not None:
                raw_input_lengths = attention_mask.sum(dim=1).to(torch.long)
                input_lengths = self.wav2vec2._get_feat_extract_output_lengths(raw_input_lengths)
            else:
                input_lengths = torch.full((hidden_states.size(0),), hidden_states.size(1), device=hidden_states.device)
            loss_ctc = nn.CTCLoss(blank=CTC_BLANK_ID, reduction='mean', zero_infinity=True)(
                log_probs, content_labels, input_lengths, content_labels_lengths
            )
            loss = loss + adv_lambda * loss_ctc if loss is not None else adv_lambda * loss_ctc

        # (C) 스피커 적대자: ON → adv_lambda>0 and speaker_ids 있을 때만 계산
        if adv_lambda > 0 and speaker_ids is not None:
            spk_logits = self.speaker_adversary(hidden_states, adv_lambda)
            loss_spk = F.cross_entropy(spk_logits, speaker_ids)
            loss = loss + adv_lambda * loss_spk if loss is not None else adv_lambda * loss_spk

        return {
            "loss": loss, 
            "emotion_logits": emotion_logits, 
            "adversary_logits": adversary_logits
        }<|MERGE_RESOLUTION|>--- conflicted
+++ resolved
@@ -62,21 +62,10 @@
         adversary_logits = None
         spk_logits = None
         loss = None
-<<<<<<< HEAD
-
-        # if labels is not None and content_labels is not None:
-        #     # 3. 손실 계산
-        #     loss_emotion_fct = nn.CrossEntropyLoss()
-        #     loss_emotion = loss_emotion_fct(emotion_logits.view(-1, self.config.num_labels), labels.view(-1))
-            
-        #     # CTCLoss 사용
-        #     loss_adversary_fct = nn.CTCLoss(blank=CTC_BLANK_ID, reduction='mean', zero_infinity=True)
-=======
         if labels is not None and content_labels is not None:
             # 3. 손실 계산
             loss_emotion_fct = nn.CrossEntropyLoss(weight = class_weights)
             loss_emotion = loss_emotion_fct(emotion_logits.view(-1, self.config.num_labels), labels.view(-1))
->>>>>>> 511174b4
             
         #     log_probs = nn.functional.log_softmax(adversary_logits, dim=-1).transpose(0, 1)
             
